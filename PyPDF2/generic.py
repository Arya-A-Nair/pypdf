--- conflicted
+++ resolved
@@ -350,12 +350,8 @@
                 tok = b_("/")
             elif tok == b_("\\"):
                 tok = b_("\\")
-<<<<<<< HEAD
-            elif tok in (b_(" "), b_("/"), b_("%"), b_("<"), b_(">"), b_("["), b_("]"), b_("#")):
-=======
             elif tok in (b_(" "), b_("/"), b_("%"), b_("<"), b_(">"), b_("["), 
-                    b_("]"), b_("_"), b_("&"), b_('$')):
->>>>>>> 1311d787
+                    b_("]"), b_("#"),  b_("_"), b_("&"), b_('$')):
                 # odd/unnessecary escape sequences we have encountered
                 tok = b_(tok)
             elif tok.isdigit():
